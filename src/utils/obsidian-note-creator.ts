import browser from './browser-polyfill';
import { escapeDoubleQuotes, sanitizeFileName } from '../utils/string-utils';
import { Template, Property } from '../types/types';
import { generalSettings, incrementStat } from './storage-utils';

export async function generateFrontmatter(properties: Property[]): Promise<string> {
	let frontmatter = '---\n';
	for (const property of properties) {
		frontmatter += `${property.name}:`;

		const propertyType = generalSettings.propertyTypes.find(p => p.name === property.name)?.type || 'text';

		switch (propertyType) {
			case 'multitext':
				let items: string[];
				if (property.value.trim().startsWith('["') && property.value.trim().endsWith('"]')) {
					try {
						items = JSON.parse(property.value);
					} catch (e) {
						// If parsing fails, fall back to splitting by comma
						items = property.value.split(',').map(item => item.trim());
					}
				} else {
					// Split by comma, but keep wikilinks intact
					items = property.value.split(/,(?![^\[]*\]\])/).map(item => item.trim());
				}
				items = items.filter(item => item !== '');
				if (items.length > 0) {
					frontmatter += '\n';
					items.forEach(item => {
						frontmatter += `  - "${escapeDoubleQuotes(item)}"\n`;
					});
				} else {
					frontmatter += '\n';
				}
				break;
			case 'number':
				const numericValue = property.value.replace(/[^\d.-]/g, '');
				frontmatter += numericValue ? ` ${parseFloat(numericValue)}\n` : '\n';
				break;
			case 'checkbox':
				const isChecked = typeof property.value === 'boolean' ? property.value : property.value === 'true';
				frontmatter += ` ${isChecked}\n`;
				break;
			case 'date':
			case 'datetime':
				if (property.value.trim() !== '') {
					frontmatter += ` ${property.value}\n`;
				} else {
					frontmatter += '\n';
				}
				break;
			default: // Text
				frontmatter += property.value.trim() !== '' ? ` "${escapeDoubleQuotes(property.value)}"\n` : '\n';
		}
	}
	frontmatter += '---\n';

	// Check if the frontmatter is empty
	if (frontmatter.trim() === '---\n---') {
		return '';
	}

	return frontmatter;
}

export async function saveToObsidian(
	fileContent: string,
	noteName: string,
	path: string,
	vault: string,
	behavior: Template['behavior'],
): Promise<void> {
	let obsidianUrl: string;

	// Exit if no vault is specified
	if (!vault) {
		console.error('No vault specified. Cannot create note.');
		return;
	}

	// Ensure path ends with a slash
	if (path && !path.endsWith('/')) {
		path += '/';
	}

	// Ensure correct route for the given behavior
	if (behavior.startsWith('append')) {
		obsidianUrl = `obsidian://actions-uri/note/append?`
	} else if (behavior.startsWith('prepend')) {
		obsidianUrl = `obsidian://actions-uri/note/prepend?`
	} else {
		obsidianUrl = `obsidian://actions-uri/note/create?`
	}

	// Set the vault property
	// TODO: Set correct vault if empty
	obsidianUrl += `vault=${encodeURIComponent(vault)}`

	// Ensure the file name parameter is set
	if (behavior.endsWith('daily')) {
		obsidianUrl += `&periodic-note=daily`
	} else {
		// Sanitise the note name and encode it for the URL
		const formattedNoteName = sanitizeFileName(noteName);
		const fileName = encodeURIComponent(path + formattedNoteName);

		obsidianUrl += `&file=${fileName}`;
	}

	// Overwrite existing note if behavior is set to overwrite
	if (behavior === 'overwrite') {
		obsidianUrl += '&if-exists=overwrite';
	}

	// Add silent parameter if silentOpen is enabled
	if (generalSettings.silentOpen) {
		obsidianUrl += '&silent=true';
	}

	// Add the content to the URL
	obsidianUrl += `&content=${encodeURIComponent(fileContent)}`;

	openObsidianUrl(obsidianUrl);
	console.log('Obsidian URL:', obsidianUrl);
<<<<<<< HEAD
=======
	
	/*
	if (generalSettings.legacyMode) {
		// Use the URI method
		obsidianUrl += `&content=${encodeURIComponent(fileContent)}`;
		console.log('Obsidian URL:', obsidianUrl);
		openObsidianUrl(obsidianUrl);
	} else {
		// Use clipboard
		navigator.clipboard.writeText(fileContent).then(() => {
			obsidianUrl += `&clipboard`;
			openObsidianUrl(obsidianUrl);
			console.log('Obsidian URL:', obsidianUrl);
		}).catch(err => {
			console.log('Obsidian URL:', obsidianUrl);
			console.error('Failed to copy content to clipboard:', err);
			obsidianUrl += `&clipboard`;
			obsidianUrl += `&content=${encodeURIComponent("There was an error creating the content. Make sure you are using Obsidian 1.7.2 or above.")}`;
			openObsidianUrl(obsidianUrl);
		});
		
	}
	*/
>>>>>>> b79327fe

	function openObsidianUrl(url: string): void {
		console.log('Opening Obsidian URL:', url);
		browser.tabs.query({active: true, currentWindow: true}).then((tabs) => {
			console.log('Current tabs:', tabs);
			const currentTab = tabs[0];
			/*if (currentTab && currentTab.id) {
				browser.tabs.update(currentTab.id, { url: url });
			}*/
		});
	}
}<|MERGE_RESOLUTION|>--- conflicted
+++ resolved
@@ -123,32 +123,6 @@
 
 	openObsidianUrl(obsidianUrl);
 	console.log('Obsidian URL:', obsidianUrl);
-<<<<<<< HEAD
-=======
-	
-	/*
-	if (generalSettings.legacyMode) {
-		// Use the URI method
-		obsidianUrl += `&content=${encodeURIComponent(fileContent)}`;
-		console.log('Obsidian URL:', obsidianUrl);
-		openObsidianUrl(obsidianUrl);
-	} else {
-		// Use clipboard
-		navigator.clipboard.writeText(fileContent).then(() => {
-			obsidianUrl += `&clipboard`;
-			openObsidianUrl(obsidianUrl);
-			console.log('Obsidian URL:', obsidianUrl);
-		}).catch(err => {
-			console.log('Obsidian URL:', obsidianUrl);
-			console.error('Failed to copy content to clipboard:', err);
-			obsidianUrl += `&clipboard`;
-			obsidianUrl += `&content=${encodeURIComponent("There was an error creating the content. Make sure you are using Obsidian 1.7.2 or above.")}`;
-			openObsidianUrl(obsidianUrl);
-		});
-		
-	}
-	*/
->>>>>>> b79327fe
 
 	function openObsidianUrl(url: string): void {
 		console.log('Opening Obsidian URL:', url);

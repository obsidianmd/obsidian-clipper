import browser from './browser-polyfill';
import { Settings, ModelConfig, PropertyType, HistoryEntry, Provider, Rating } from '../types/types';
import { debugLog } from './debug';
import { copyToClipboard } from 'core/popup';

export type { Settings, ModelConfig, PropertyType, HistoryEntry, Provider, Rating };

export let generalSettings: Settings = {
	vaults: [],
	betaFeatures: false,
	legacyMode: false,
	silentOpen: false,
	highlighterEnabled: true,
	alwaysShowHighlights: false,
	highlightBehavior: 'highlight-inline',
	showMoreActionsButton: false,
	interpreterModel: '',
	models: [],
	providers: [],
	interpreterEnabled: false,
	interpreterAutoRun: false,
	defaultPromptContext: '',
	propertyTypes: [],
	readerSettings: {
		fontSize: 1.5,
		lineHeight: 1.6,
		maxWidth: 38,
		theme: 'default',
		themeMode: 'auto'
	},
	stats: {
		addToObsidian: 0,
		saveFile: 0,
		copyToClipboard: 0,
		share: 0
	},
	history: [],
	ratings: [],
	saveBehavior: 'addToObsidian'
};

export function setLocalStorage(key: string, value: any): Promise<void> {
	return browser.storage.local.set({ [key]: value });
}

export function getLocalStorage(key: string): Promise<any> {
	return browser.storage.local.get(key).then((result: {[key: string]: any}) => result[key]);
}

interface StorageData {
	general_settings?: {
		showMoreActionsButton?: boolean;
		betaFeatures?: boolean;
		legacyMode?: boolean;
		silentOpen?: boolean;
		saveBehavior?: 'addToObsidian' | 'copyToClipboard' | 'saveFile';
	};
	vaults?: string[];
	highlighter_settings?: {
		highlighterEnabled?: boolean;
		alwaysShowHighlights?: boolean;
		highlightBehavior?: string;
	};
	reader_settings?: {
		fontSize?: number;
		lineHeight?: number;
		maxWidth?: number;
		theme?: 'default' | 'flexoki';
		themeMode?: 'auto' | 'light' | 'dark';
	};
	interpreter_settings?: {
		interpreterModel?: string;
		models?: ModelConfig[];
		providers?: Provider[];
		interpreterEnabled?: boolean;
		interpreterAutoRun?: boolean;
		defaultPromptContext?: string;
	};
	property_types?: PropertyType[];
	stats?: {
		addToObsidian: number;
		saveFile: number;
		copyToClipboard: number;
		share: number;
	};
	history?: HistoryEntry[];
	ratings?: Rating[];
<<<<<<< HEAD
}

interface LegacyModelConfig {
	id: string;
	name: string;
	provider?: string;
	providerId?: string;
	baseUrl?: string;
	apiKey?: string;
	enabled: boolean;
	providerModelId?: string;
}

interface LegacyInterpreterSettings {
	openaiApiKey?: string;
	anthropicApiKey?: string;
	interpreterModel?: string;
	models?: LegacyModelConfig[];
	providers?: Provider[];
	interpreterEnabled?: boolean;
	interpreterAutoRun?: boolean;
	defaultPromptContext?: string;
}

interface LegacyStorageData {
	general_settings?: {
		showMoreActionsButton?: boolean;
		betaFeatures?: boolean;
		legacyMode?: boolean;
		silentOpen?: boolean;
		saveBehavior?: 'addToObsidian' | 'copyToClipboard' | 'saveFile';
	};
	vaults?: string[];
	highlighter_settings?: {
		highlighterEnabled?: boolean;
		alwaysShowHighlights?: boolean;
		highlightBehavior?: string;
	};
	interpreter_settings?: LegacyInterpreterSettings;
	property_types?: PropertyType[];
	stats?: {
		addToObsidian: number;
		saveFile: number;
		copyToClipboard: number;
		share: number;
	};
	history?: HistoryEntry[];
	openaiApiKey?: string;
	anthropicApiKey?: string;
	openaiModel?: string;
=======
>>>>>>> 96e6a5ae
	migrationVersion?: number;
}

const CURRENT_MIGRATION_VERSION = 1;

export async function loadSettings(): Promise<Settings> {
	const data = await browser.storage.sync.get(null) as StorageData;
	
	// Load default settings first
	const defaultSettings: Settings = {
		vaults: [],
		showMoreActionsButton: false,
		betaFeatures: false,
		legacyMode: false,
		silentOpen: false,
		highlighterEnabled: true,
		alwaysShowHighlights: true,
		highlightBehavior: 'highlight-inline',
		interpreterModel: '',
		models: [],
		providers: [],
		interpreterEnabled: false,
		interpreterAutoRun: false,
		defaultPromptContext: '',
		propertyTypes: [],
<<<<<<< HEAD
		saveBehavior: 'addToObsidian',
=======
		readerSettings: {
			fontSize: 1.5,
			lineHeight: 1.6,
			maxWidth: 38,
			theme: 'default',
			themeMode: 'auto'
		},
>>>>>>> 96e6a5ae
		stats: {
			addToObsidian: 0,
			saveFile: 0,
			copyToClipboard: 0,
			share: 0
		},
		history: [],
		ratings: [],
	};

	// Update migration version if needed
	if (!data.migrationVersion || data.migrationVersion < CURRENT_MIGRATION_VERSION) {
		await browser.storage.sync.set({ migrationVersion: CURRENT_MIGRATION_VERSION });
		debugLog('Settings', `Updated migration version to ${CURRENT_MIGRATION_VERSION}`);
	}

	// Load user settings
	const loadedSettings: Settings = {
		vaults: data.vaults || defaultSettings.vaults,
		showMoreActionsButton: data.general_settings?.showMoreActionsButton ?? defaultSettings.showMoreActionsButton,
		betaFeatures: data.general_settings?.betaFeatures ?? defaultSettings.betaFeatures,
		legacyMode: data.general_settings?.legacyMode ?? defaultSettings.legacyMode,
		silentOpen: data.general_settings?.silentOpen ?? defaultSettings.silentOpen,
		highlighterEnabled: data.highlighter_settings?.highlighterEnabled ?? defaultSettings.highlighterEnabled,
		alwaysShowHighlights: data.highlighter_settings?.alwaysShowHighlights ?? defaultSettings.alwaysShowHighlights,
		highlightBehavior: data.highlighter_settings?.highlightBehavior ?? defaultSettings.highlightBehavior,
		interpreterModel: data.interpreter_settings?.interpreterModel || defaultSettings.interpreterModel,
		models: data.interpreter_settings?.models || defaultSettings.models,
		providers: data.interpreter_settings?.providers || defaultSettings.providers,
		interpreterEnabled: data.interpreter_settings?.interpreterEnabled ?? defaultSettings.interpreterEnabled,
		interpreterAutoRun: data.interpreter_settings?.interpreterAutoRun ?? defaultSettings.interpreterAutoRun,
		defaultPromptContext: data.interpreter_settings?.defaultPromptContext || defaultSettings.defaultPromptContext,
		propertyTypes: data.property_types || defaultSettings.propertyTypes,
		readerSettings: {
			fontSize: data.reader_settings?.fontSize ?? defaultSettings.readerSettings.fontSize,
			lineHeight: data.reader_settings?.lineHeight ?? defaultSettings.readerSettings.lineHeight,
			maxWidth: data.reader_settings?.maxWidth ?? defaultSettings.readerSettings.maxWidth,
			theme: data.reader_settings?.theme as 'default' | 'flexoki' ?? defaultSettings.readerSettings.theme,
			themeMode: data.reader_settings?.themeMode as 'auto' | 'light' | 'dark' ?? defaultSettings.readerSettings.themeMode
		},
		stats: data.stats || defaultSettings.stats,
		history: data.history || defaultSettings.history,
		ratings: data.ratings || defaultSettings.ratings,
		saveBehavior: data.general_settings?.saveBehavior ?? defaultSettings.saveBehavior
	};

	generalSettings = loadedSettings;
	debugLog('Settings', 'Loaded settings:', generalSettings);
	return generalSettings;
}

export async function saveSettings(settings?: Partial<Settings>): Promise<void> {
	if (settings) {
		generalSettings = { ...generalSettings, ...settings };
	}

	await browser.storage.sync.set({
		vaults: generalSettings.vaults,
		general_settings: {
			showMoreActionsButton: generalSettings.showMoreActionsButton,
			betaFeatures: generalSettings.betaFeatures,
			legacyMode: generalSettings.legacyMode,
			silentOpen: generalSettings.silentOpen,
			saveBehavior: generalSettings.saveBehavior,
		},
		highlighter_settings: {
			highlighterEnabled: generalSettings.highlighterEnabled,
			alwaysShowHighlights: generalSettings.alwaysShowHighlights,
			highlightBehavior: generalSettings.highlightBehavior
		},
		interpreter_settings: {
			interpreterModel: generalSettings.interpreterModel,
			models: generalSettings.models,
			providers: generalSettings.providers,
			interpreterEnabled: generalSettings.interpreterEnabled,
			interpreterAutoRun: generalSettings.interpreterAutoRun,
			defaultPromptContext: generalSettings.defaultPromptContext
		},
		property_types: generalSettings.propertyTypes,
		reader_settings: {
			fontSize: generalSettings.readerSettings.fontSize,
			lineHeight: generalSettings.readerSettings.lineHeight,
			maxWidth: generalSettings.readerSettings.maxWidth,
			theme: generalSettings.readerSettings.theme,
			themeMode: generalSettings.readerSettings.themeMode
		},
		stats: generalSettings.stats
	});
}

export async function setLegacyMode(enabled: boolean): Promise<void> {
	await saveSettings({ legacyMode: enabled });
	console.log(`Legacy mode ${enabled ? 'enabled' : 'disabled'}`);
}

export async function incrementStat(
	action: keyof Settings['stats'],
	vault?: string,
	path?: string
): Promise<void> {
	const settings = await loadSettings();
	settings.stats[action]++;
	await saveSettings(settings);

	// Get the current tab's URL and title
	const tabs = await browser.tabs.query({ active: true, currentWindow: true });
	if (tabs[0]?.url) {
		await addHistoryEntry(action, tabs[0].url, tabs[0].title, vault, path);
	}
}

export async function addHistoryEntry(
	action: keyof Settings['stats'], 
	url: string, 
	title?: string,
	vault?: string,
	path?: string
): Promise<void> {
	const entry: HistoryEntry = {
		datetime: new Date().toISOString(),
		url,
		action,
		title,
		vault,
		path
	};

	// Get existing history from local storage
	const result = await browser.storage.local.get('history');
	const history: HistoryEntry[] = (result.history || []) as HistoryEntry[];

	// Add new entry at the beginning
	history.unshift(entry);

	// Keep only the last 1000 entries
	const trimmedHistory = history.slice(0, 1000);

	// Save back to local storage
	await browser.storage.local.set({ history: trimmedHistory });
}

export async function getClipHistory(): Promise<HistoryEntry[]> {
	const result = await browser.storage.local.get('history');
	return (result.history || []) as HistoryEntry[];
}

declare global {
	interface Window {
		debugStorage: (key?: string) => Promise<Record<string, unknown>>;
	}
}

// Make storage accessible from console — use `window.debugStorage()` to see all sync storage, or `window.debugStorage(key)` to see a specific key
window.debugStorage = (key?: string) => {
	if (key) {
		return browser.storage.sync.get(key).then(data => {
			console.log(`Sync storage contents for key "${key}":`, data);
			return data;
		});
	}
	return browser.storage.sync.get(null).then(data => {
		console.log('Sync storage contents:', data);
		return data;
	});
};<|MERGE_RESOLUTION|>--- conflicted
+++ resolved
@@ -85,59 +85,6 @@
 	};
 	history?: HistoryEntry[];
 	ratings?: Rating[];
-<<<<<<< HEAD
-}
-
-interface LegacyModelConfig {
-	id: string;
-	name: string;
-	provider?: string;
-	providerId?: string;
-	baseUrl?: string;
-	apiKey?: string;
-	enabled: boolean;
-	providerModelId?: string;
-}
-
-interface LegacyInterpreterSettings {
-	openaiApiKey?: string;
-	anthropicApiKey?: string;
-	interpreterModel?: string;
-	models?: LegacyModelConfig[];
-	providers?: Provider[];
-	interpreterEnabled?: boolean;
-	interpreterAutoRun?: boolean;
-	defaultPromptContext?: string;
-}
-
-interface LegacyStorageData {
-	general_settings?: {
-		showMoreActionsButton?: boolean;
-		betaFeatures?: boolean;
-		legacyMode?: boolean;
-		silentOpen?: boolean;
-		saveBehavior?: 'addToObsidian' | 'copyToClipboard' | 'saveFile';
-	};
-	vaults?: string[];
-	highlighter_settings?: {
-		highlighterEnabled?: boolean;
-		alwaysShowHighlights?: boolean;
-		highlightBehavior?: string;
-	};
-	interpreter_settings?: LegacyInterpreterSettings;
-	property_types?: PropertyType[];
-	stats?: {
-		addToObsidian: number;
-		saveFile: number;
-		copyToClipboard: number;
-		share: number;
-	};
-	history?: HistoryEntry[];
-	openaiApiKey?: string;
-	anthropicApiKey?: string;
-	openaiModel?: string;
-=======
->>>>>>> 96e6a5ae
 	migrationVersion?: number;
 }
 
@@ -163,9 +110,7 @@
 		interpreterAutoRun: false,
 		defaultPromptContext: '',
 		propertyTypes: [],
-<<<<<<< HEAD
 		saveBehavior: 'addToObsidian',
-=======
 		readerSettings: {
 			fontSize: 1.5,
 			lineHeight: 1.6,
@@ -173,7 +118,6 @@
 			theme: 'default',
 			themeMode: 'auto'
 		},
->>>>>>> 96e6a5ae
 		stats: {
 			addToObsidian: 0,
 			saveFile: 0,
